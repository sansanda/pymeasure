--- conflicted
+++ resolved
@@ -103,10 +103,9 @@
 # PyPI
 .pypirc
 
-<<<<<<< HEAD
+
 # VSCode
 settings.json
-=======
+
 # Vim
-*.swp
->>>>>>> e3c8e914
+*.swp